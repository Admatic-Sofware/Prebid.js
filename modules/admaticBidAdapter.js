--- conflicted
+++ resolved
@@ -56,10 +56,7 @@
     const ortb = bidderRequest.ortb2;
     const networkId = getValue(validBidRequests[0].params, 'networkId');
     let host = getValue(validBidRequests[0].params, 'host');
-<<<<<<< HEAD
-=======
     const currency = getCurrencyFromBidderRequest(bidderRequest) || 'TRY';
->>>>>>> 39e6418b
     const bidderName = validBidRequests[0].bidder;
 
     const payload = {
